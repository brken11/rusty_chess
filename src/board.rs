--- conflicted
+++ resolved
@@ -2,24 +2,16 @@
 //!
 //! This module defines the board, castling rights, bitboards, and extended square functionality.
 //! It provides methods to query and update board state, add/remove pieces, and render the board.
-<<<<<<< HEAD
 mod castling_rights;
 pub(crate) mod pieces;
-=======
-pub mod pieces;
->>>>>>> 944cce8f
 pub mod square;
 pub mod bitboard;
 
 pub(crate) use pieces::Color;
 pub(crate) use castling_rights::{CastlingRights,CastlingRightsExt};
 pub use pieces::Piece;
-<<<<<<< HEAD
+pub(crate) use square::Square as Square;
 pub(crate) use crate::board::bitboard::{Bitboard,BitboardExt,BitboardIter};
-pub(crate) use square::Square;
-=======
-pub(crate) use square::Square as Square;
->>>>>>> 944cce8f
 pub(crate) use square::SquareExt;
 pub(crate) use square::OffsetSquare;
 pub(crate) use square::square_arithmetic;
