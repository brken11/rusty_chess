//! Chess board module.
//!
//! This module defines the board, castling rights, bitboards, and extended square functionality.
//! It provides methods to query and update board state, add/remove pieces, and render the board.
mod castling_rights;
pub(crate) mod pieces;
pub mod square;
pub mod bitboard;

pub(crate) use pieces::Color;
pub(crate) use castling_rights::{CastlingRights,CastlingRightsExt};
pub use pieces::Piece;
pub(crate) use crate::board::bitboard::{Bitboard,BitboardExt,BitboardIter};
pub(crate) use square::Square;
pub(crate) use square::SquareExt;
use crate::board::square::Col;
use crate::board::square::Row;

/// Errors that may occur when performing board operations.
pub enum BoardError {
    /// The requested piece could not be found at the given square.
    PieceNotFound,
    /// The target square is already occupied.
    SquareOccupied,
}

<<<<<<< HEAD

/// A bitboard is used to represent piece positions using a 64-bit number.
pub type Bitboard = u64;
pub trait BitboardExt{
    fn get_bitboard_from_row(row: Row) -> Bitboard;
    fn get_bitboard_from_col(col: Col) -> Bitboard;
}
impl BitboardExt for Bitboard {
    fn get_bitboard_from_row(row: Row) -> Bitboard {
        0x00000000000000FF << (row * Square::COLS)
    }
    fn get_bitboard_from_col(col:Col) -> Bitboard {
        0x0101010101010101 << col
=======
/// Contains castling rights for both white and black.
pub type CastlingRights = u8;
pub trait CastlingRightsExt{
    const NONE_CAN_CASTLE: CastlingRights;
    const ALL_CAN_CASTLE: CastlingRights;
    const KINGSIDE_MASK: CastlingRights;
    const QUEENSIDE_MASK: CastlingRights;
    const WHITE_KING_MASK: CastlingRights;
    const BLACK_KING_MASK: CastlingRights;
    fn can_castle(self, color: Color, kingside: bool) -> bool;
    fn can_castle_white_king_side(self) -> bool;
    fn can_castle_white_queen_side(self) -> bool;
    fn can_castle_black_king_side(self) -> bool;
    fn can_castle_black_queen_side(self) -> bool;
    fn king_moved(&mut self, king_color: Color);
    fn rook_moved(&mut self, rook_color: Color, kingside: bool);
}
impl CastlingRightsExt for CastlingRights {
    const NONE_CAN_CASTLE: CastlingRights = 0;
    const ALL_CAN_CASTLE: CastlingRights = 0b0000_1111;
    const KINGSIDE_MASK: CastlingRights = 0b0000_0101;
    const QUEENSIDE_MASK: CastlingRights = 0b0000_1010;
    const WHITE_KING_MASK: CastlingRights = 0b0000_0011;
    const BLACK_KING_MASK: CastlingRights = 0b0000_1100;
    #[inline]
    fn can_castle(self, color: Color, kingside: bool) -> bool {
        let mask = match kingside{
            true => CastlingRights::KINGSIDE_MASK,
            false => CastlingRights::QUEENSIDE_MASK,
        };
        match color{
            Color::White => (self & mask & CastlingRights::WHITE_KING_MASK) != 0,
            Color::Black => (self & mask & CastlingRights::BLACK_KING_MASK) != 0
        }
    }
    #[inline]
    fn can_castle_white_king_side(self) -> bool {
        self & Self::WHITE_KING_MASK & Self::KINGSIDE_MASK > 0
    }
    #[inline]
    fn can_castle_white_queen_side(self) -> bool {
        self & Self::WHITE_KING_MASK & Self::QUEENSIDE_MASK > 0
    }
    #[inline]
    fn can_castle_black_king_side(self) -> bool {
        self & Self::BLACK_KING_MASK & Self::KINGSIDE_MASK > 0
    }
    #[inline]
    fn can_castle_black_queen_side(self) -> bool {
        self & Self::BLACK_KING_MASK & Self::QUEENSIDE_MASK > 0
    }
    #[inline]
    fn king_moved(&mut self, king_color: Color){
        match king_color{
            Color::White => *self &= ! CastlingRights::WHITE_KING_MASK,
            Color::Black => *self &= ! CastlingRights::BLACK_KING_MASK
        };
    }
    #[inline]
    fn rook_moved(&mut self, rook_color: Color, kingside: bool){
        let mask = match kingside{
            true => CastlingRights::KINGSIDE_MASK,
            false => CastlingRights::QUEENSIDE_MASK,
        };
        match rook_color{
            Color::White => *self &= ! (mask & CastlingRights::WHITE_KING_MASK),
            Color::Black => *self &= ! (mask & CastlingRights::BLACK_KING_MASK)
        }
>>>>>>> 4e3add03
    }
}

#[derive(Clone, Debug)]
/// Represents a chess board with pieces, castling rights, en passant state,
/// move counters, and the active player.
pub struct Board {
    data: [Bitboard; 12],
    piece_locations: Bitboard,
    pub castling_rights: CastlingRights,
    pub en_passant_square: Option<Square>,
    pub half_move_clock: u8,
    pub full_move_number: u8,
    pub active_player: Color,
}

// Template symbols ┏┓╄┗┺┩┛╏╍╌╎└┘┲
///
/// ## Border Template
///
/// const for `Board::to_string`
///
/// Assumes 8 * 8 matrix due to macro/const_fn limitations
///
/// If `Row::MAX_ROWS` or `Col::MAX_COLs` is changed
/// - `rusty_chess::board::BOARD_TEMPLATE` will need to be fixed,
/// - the `rusty_chess:board::format_board!` macro expansion will need to be fixed as well.
///
const BOARD_TEMPLATE: &'static str =
"╌╌╌┲╍╍╍╍╍╍╍╍╍╍╍╍╍╍╍╍╍╍╍╍╍╍╍╍┓\n
 {} ╏ {}  {}  {}  {}  {}  {}  {}  {} ╏\n
 {} ╏ {}  {}  {}  {}  {}  {}  {}  {} ╏\n
 {} ╏ {}  {}  {}  {}  {}  {}  {}  {} ╏\n
 {} ╏ {}  {}  {}  {}  {}  {}  {}  {} ╏\n
 {} ╏ {}  {}  {}  {}  {}  {}  {}  {} ╏\n
 {} ╏ {}  {}  {}  {}  {}  {}  {}  {} ╏\n
 {} ╏ {}  {}  {}  {}  {}  {}  {}  {} ╏\n
 {} ╏ {}  {}  {}  {}  {}  {}  {}  {} ╏\n
╌╌╌╄╍╍╍╍╍╍╍╍╍╍╍╍╍╍╍╍╍╍╍╍╍╍╍╍┩\n
   ╎ {}  {}  {}  {}  {}  {}  {}  {} ╎\n
   └╌╌╌╌╌╌╌╌╌╌╌╌╌╌╌╌╌╌╌╌╌╌╌╌┘";

impl Board {

    /// Creates a board with the standard starting position.
    ///
    /// # Returns
    ///
    /// A `Board` with pieces arranged in their initial positions, castling rights enabled,
    /// and the active player set to white.
    ///
    /// # Example
    ///
    /// ```rust
    /// let board = Board::std_new();
    /// assert_eq!(board.active_player, Color::White);
    /// ```
    pub fn std_new() -> Board {
        Board{
            castling_rights : CastlingRights::ALL_CAN_CASTLE,
            en_passant_square : None,
            half_move_clock : 0,
            full_move_number : 1,
            active_player : Color::White,
            piece_locations : 0xFFFF00000000FFFF,
            data : [
                // Whites               // Blacks
                0x00FF_0000_0000_0000,  0x0000_0000_0000_FF00, // Pawns
                0x8100_0000_0000_0000,  0x0000_0000_0000_0081, // Rooks
                0x4200_0000_0000_0000,  0x0000_0000_0000_0042, // Knights
                0x2400_0000_0000_0000,  0x0000_0000_0000_0024, // Bishops
                0x0800_0000_0000_0000,  0x0000_0000_0000_0008, // Queens
                0x1000_0000_0000_0000,  0x0000_0000_0000_0010, // Kings
            ],
        }
    }
    /// Creates an empty board with no pieces.
    ///
    /// # Returns
    ///
    /// A `Board` with no pieces, no castling rights, and white as the active player.
    pub fn empty_new() -> Board {
        Board{
            castling_rights : CastlingRights::NONE_CAN_CASTLE,
            en_passant_square : None,
            half_move_clock : 0,
            full_move_number : 1,
            active_player : Color::White,
            piece_locations : 0x0000_0000_0000_0000,
            data : [0x0000_0000_0000_0000; 12],
        }
    }
    pub fn clone(&self) -> Board {
        Board{
            castling_rights : self.castling_rights,
            en_passant_square : self.en_passant_square,
            half_move_clock : self.half_move_clock,
            full_move_number : self.full_move_number,
            active_player : self.active_player,
            piece_locations : self.piece_locations,
            data : self.data
        }
    }

    /// Retrieves the bitboard corresponding to a given piece.
    ///
    /// # Arguments
    ///
    /// * `piece` - The piece whose bitboard is requested.
    ///
    /// # Returns
    ///
    /// A `Bitboard` representing the positions of the specified piece.
    pub fn get_bitboard(&self, piece: Piece) -> Bitboard {
        self.data[piece as usize]
    }
    fn get_bitboard_mut(&mut self, piece: Piece) -> &mut Bitboard {
        &mut self.data[piece as usize]
    }
    /// Sets the bitboard for a given piece and updates overall piece locations.
    ///
    /// # Arguments
    ///
    /// * `piece` - The piece to update.
    /// * `bitboard` - The new bitboard for the piece.
    pub fn set_bitboard(&mut self, piece: Piece, bitboard: u64) {
        let bitboard_change = self.data[piece as usize] ^ bitboard;
        self.data[piece as usize] = bitboard;
        self.piece_locations ^= bitboard_change;
    }
    /// Returns the total number of pieces on the board.
    ///
    /// # Returns
    ///
    /// The piece count as a `u8`.
    pub fn get_piece_count(&self) -> u8 {
        self.piece_locations.count_ones() as u8
    }

    /// Retrieves the piece at a given square.
    ///
    /// # Arguments
    ///
    /// * `square` - The square to query.
    ///
    /// # Returns
    ///
    /// `Some(Piece)` if a piece exists at the square, otherwise `None`.
    pub fn get_piece_at(&self, square: Square) -> Option<Piece> {
        if self.piece_locations.not_in_bitboard(square) {
            return None
        }
        for piece in Piece::iter() {
            if self.get_bitboard(piece).square_in_bitboard(square) {
                return Some(piece);
            }
        }
        None
    }
    pub fn get_piece_color_at(&self, square: Square) -> Option<Color> {
        if self.piece_locations.not_in_bitboard(square) {
            return None
        }
        for piece in Piece::iter() {
            if self.get_bitboard(piece).square_in_bitboard(square) {
                return Some(piece.get_color());
            }
        }
        None
    }
    /// Checks if a piece exists at the specified square.
    ///
    /// # Arguments
    ///
    /// * `square` - The square to check.
    ///
    /// # Returns
    ///
    /// `true` if a piece is present, otherwise `false`.
    pub fn is_square_occupied(&self, square: Square) -> bool {
        self.piece_locations.square_in_bitboard(square)
    }
    /// Checks if piece at a given square
    ///
    /// # Arguments
    ///
    /// * `square` - The square to query.
    /// * `piece` - The piece to check.
    ///
    /// # Returns
    ///
    /// `bool` - if the piece at the square
    pub fn is_piece_at(&self, square: Square, piece: Piece) -> bool {
        self.get_bitboard(piece).square_in_bitboard(square)
    }
    /// Retrieves the piece at the specified square if it matches the given color.
    ///
    /// # Arguments
    ///
    /// * `square` - The square to query.
    /// * `color` - The color of the piece to look for.
    ///
    /// # Returns
    ///
    /// `Some(Piece)` if a matching piece is found, otherwise `None`.
    pub fn get_colored_piece_at(&self, square: Square, color: Color) -> Option<Piece> {
        if self.piece_locations.not_in_bitboard(square) {
            return None
        }
        match color {
            Color::White => {
                for piece in Piece::iter_white_pieces(){
                    if self.get_bitboard(piece).square_in_bitboard(square) {
                        return Some(piece)
                    }
                }
                None
            },
            Color::Black => {
                for piece in Piece::iter_black_pieces(){
                    if self.get_bitboard(piece).square_in_bitboard(square) {
                        return Some(piece)
                    }
                }
                None
            }
        }
    }
    /// Finds all positions where the specified piece is located.
    ///
    /// # Arguments
    ///
    /// * `piece` - The piece to search for.
    ///
    /// # Returns
    ///
    /// A vector of squares where the piece is found.
    pub fn find_piece_positions(&self, piece: Piece) -> Vec<Square> {
        let mut positions = Vec::new();
        let bitboard = self.get_bitboard(piece);
        for square in bitboard.squares() {
            positions.push(square)
        }
        positions
    }
    /// Retrieves the king's square for the active player.
    ///
    /// # Returns
    ///
    /// `Some(Square)` if the king is found, otherwise `None`.
    pub fn king_square(&self) ->  Option<Square> {
        self.king_square_by_color(self.active_player)
    }
    /// Retrieves the king's square for the specified color.
    ///
    /// # Arguments
    ///
    /// * `color` - The color of the king.
    ///
    /// # Returns
    ///
    /// `Some(Square)` if found, otherwise `None`.
    pub fn king_square_by_color(&self, color: Color) -> Option<Square> {
        match match color {
            Color::White => self.get_bitboard(Piece::WhiteKing).trailing_zeros() as Square,
            Color::Black => self.get_bitboard(Piece::BlackKing).trailing_zeros() as Square,
        } {
            Square::MAX_SQUARES => None,
            square => Some(square),
        }
    }

    /// Is the king of a given color in check?
    ///
    /// # Arguments
    ///
    /// * `color` - The color of the king to check if is check.
    ///
    /// # Returns
    ///
    /// `true` - If there is a piece that threatens the king
    /// `false` - The king is not threatened by any pieces
    pub fn is_in_check(&self, color: Color) -> bool {
        if let Some(king_square) = self.king_square_by_color(color) {
            self.is_threatened(king_square)
        } else {
            false
        }
    }

    /// Removes a piece from a specified square.
    ///
    /// # Arguments
    ///
    /// * `square` - The square from which to remove the piece.
    /// * `piece` - The piece to remove.
    ///
    /// # Returns
    ///
    /// `Ok(())` if removal succeeds, otherwise a `BoardError`.
    pub fn remove_piece_at(&mut self, square: Square, piece: Piece) -> Result<(), BoardError>{
        if self.piece_locations.not_in_bitboard(square) {
            return Err(BoardError::PieceNotFound);
        }
        self.get_bitboard_mut(piece)
            .remove_square(square);
        self.piece_locations
            .remove_square(square);
        Ok(())
    }
    /// Adds a piece to the specified square.
    ///
    /// # Arguments
    ///
    /// * `square` - The square at which to add the piece.
    /// * `piece` - The piece to add.
    ///
    /// # Returns
    ///
    /// `Ok(())` if the piece is added successfully, otherwise a `BoardError`.
    pub fn add_piece_at(&mut self, square: Square, piece: Piece) -> Result<(), BoardError>{
        if self.piece_locations.square_in_bitboard(square) {
            return Err(BoardError::SquareOccupied);
        }
        self.get_bitboard_mut(piece)
            .add_square(square);
        self.piece_locations
            .add_square(square);
        Ok(())
    }

    /// Retrieves the character representation of the piece at the given square.
    ///
    /// # Arguments
    ///
    /// * `square` - The square to query.
    ///
    /// # Returns
    ///
    /// The character representing the piece, or a space if none exists.
    pub fn get_char_at(&self, square: Square) -> char {
        if let Some(piece) = self.get_piece_at(square) {
            piece.to_char()
        } else {
            ' '
        }
    }
    /// Retrieves the symbol representation of the piece at the given square.
    ///
    /// # Arguments
    ///
    /// * `square` - The square to query.
    ///
    /// # Returns
    ///
    /// The symbol representing the piece, or '-' if none exists.
    pub fn get_symbol_at(&self, square: Square) -> char {
        if let Some(piece) = self.get_piece_at(square) {
            piece.to_symbol()
        } else {
            '-'
        }
    }
    /// Renders the board as a formatted string.
    ///
    /// # Returns
    ///
    /// A string representing the board layout.
    pub fn to_string(&self) -> String {
        // Template symbols ┏┓╄┗┺┩┛╏╍╌╎└┘
        let mut rendered_board = "┌╌╌╌┲╍╍╍╍╍╍╍╍╍╍╍╍╍╍╍╍╍┓\n".to_string();
        for row in Square::iter_ranks() {
            let square: Square = row * 8;// Compute the starting index for this rank
            rendered_board.push_str(&format!(
                "╎ {} ╏ {} {} {} {} {} {} {} {} ╏\n",
                8 - row, //rank number
                self.get_symbol_at(square),
                self.get_symbol_at(square + 1),
                self.get_symbol_at(square + 2),
                self.get_symbol_at(square + 3),
                self.get_symbol_at(square + 4),
                self.get_symbol_at(square + 5),
                self.get_symbol_at(square + 6),
                self.get_symbol_at(square + 7)
            ));
        }
        rendered_board.push_str("└╌╌╌╄╍╍╍╍╍╍╍╍╍╍╍╍╍╍╍╍╍┩\n");
        rendered_board.push_str("    ╎ a b c d e f g h ╎\n");
        rendered_board.push_str("    └╌╌╌╌╌╌╌╌╌╌╌╌╌╌╌╌╌┘");
        rendered_board
    }

    /// Checks if the given square is threatened by an opponent's piece.
    ///
    /// This method evaluates potential threats from all opponent piece types,
    /// including attacks along ranks, files, diagonals, and knight moves.
    ///
    /// # Parameters
    /// - `square`: The board position to check.
    ///
    /// # Returns
    /// - `true` if the square is under attack.
    /// - `false` if the square is safe.
    pub fn is_threatened(&self, square: Square) -> bool {
        let opponent = match self.get_piece_at(square) {
            Some(piece) => piece.get_opponent_color(),
            None => return false,
        };

        fn captures_straight(board: &Board, distance: u8, square: Square, opponent: Color) -> Option<bool> {
            if board.piece_locations & (1 << square) == 0 {
                return None;
            }
            if let Some(piece)= board.get_colored_piece_at(square, opponent) {match piece{
                Piece::WhiteKing | Piece::BlackKing => {
                    Some(distance==1)
                }
                Piece::WhiteQueen | Piece::BlackQueen | Piece::WhiteRook | Piece::BlackRook => {
                    Some(true)
                }
                _ => Some(false)
            }} else {
                Some(false)
            }
        }
        fn captures_diagonally(board: &Board, distance: u8, square: Square, opponent: Color, ascending_row: bool) -> Option<bool> {
            if board.piece_locations & (1 << square) == 0 {
                return None;
            }
            if let Some(piece)= board.get_colored_piece_at(square, opponent) {match piece{
                Piece::WhiteQueen | Piece::BlackQueen | Piece::WhiteBishop | Piece::BlackBishop => {
                    Some(true)
                }
                Piece::WhitePawn => {
                    if distance == 1 && ascending_row == false {
                        Some(true)
                    } else {
                        Some(false)
                    }
                }
                Piece::BlackPawn => {
                    if distance == 1 && ascending_row == true {
                        Some(true)
                    } else {
                        Some(false)
                    }
                }
                Piece::WhiteKing | Piece::BlackKing => {
                    if distance == 1 {
                        Some(true)
                    } else {
                        Some(false)
                    }
                }
                _ => Some(false)
            }} else {
                Some(false)
            }
        }

        //Check ranks and file
        for i in 0..2 {
            let ascending = i== 1;
            let mut distance = 1;
            for s in square.get_row_squares(ascending) {
                let threatening_square = captures_straight(self, distance, s, opponent);
                match threatening_square {
                    Some(true) => { return true; }
                    Some(false) => { break; }
                    None => { distance += 1; }
                }
            }
            distance = 1;
            for s in square.get_col_squares(ascending) {
                let threatening_square = captures_straight(self, distance, s, opponent);
                match threatening_square {
                    Some(true) => { return true; }
                    Some(false) => { break; }
                    None => { distance += 1; }
                }
            }
        }
        //Check diagonals
        for i in 0..4 {
            let ascending_row = i/2 == 0;
            let ascending_col = i%2 == 0;

            let mut distance = 1;
            for diagonal_square in square.iter_diagonal(ascending_row, ascending_col) {
                let threatening_square = captures_diagonally(self, distance, diagonal_square, opponent, ascending_row);
                match threatening_square {
                    Some(true) => { return true; }
                    Some(false) => { break; }
                    None => { distance += 1; }
                }
            }
        }
        //Check knights
        let enemy_knight = opponent.get_knight();
        for knight_square in square.iter_knight_offsets() {
            if self.is_piece_at(knight_square, enemy_knight) {
                return true;
            }
        }

        false
    }

    /// Computes clear squares along a file starting from a given square.
    ///
    /// Iterates through squares along the file in the specified direction until a piece is encountered.
    ///
    /// # Arguments
    ///
    /// * `square` - The starting square.
    /// * `ascending` - If true, iterates upward; otherwise, downward.
    ///
    /// # Returns
    ///
    /// A bitboard representing clear squares along the file.
    pub fn sees_down_file(&self, square:Square, ascending: bool) -> Bitboard {
        let mut vision_board = Bitboard::new_bitboard();
        for s in square.get_row_squares(ascending) {
            vision_board.add_square(s);
            if self.piece_locations.square_in_bitboard(s) {
                break;
            }
        }
        vision_board
    }
    /// Computes clear squares along a rank starting from a given square.
    ///
    /// Iterates through squares along the rank in the specified direction until a piece is encountered.
    ///
    /// # Arguments
    ///
    /// * `square` - The starting square.
    /// * `ascending` - If true, iterates rightward; otherwise, leftward.
    ///
    /// # Returns
    ///
    /// A bitboard representing clear squares along the rank.
    pub fn sees_down_rank(&self, square:Square, ascending: bool) -> Bitboard {
        let mut vision_board  = Bitboard::new_bitboard();
        for s in square.get_col_squares(ascending) {
            vision_board.add_square(s);
            if self.piece_locations.square_in_bitboard(s) {
                break;
            };
        }
        vision_board
    }
    /// Computes clear squares along a diagonal starting from a given square.
    ///
    /// Iterates along the diagonal defined by `ascending_row` and `ascending_col` until a piece is encountered.
    ///
    /// # Arguments
    ///
    /// * `square` - The starting square.
    /// * `ascending_row` - If true, rows are iterated in ascending order; otherwise, descending.
    /// * `ascending_col` - If true, columns are iterated in ascending order; otherwise, descending.
    ///
    /// # Returns
    ///
    /// A bitboard representing clear squares along the diagonal.
    pub fn sees_down_diagonal(&self, square:Square, ascending_row: bool, ascending_col: bool) -> Bitboard {
        let mut vision_board  = Bitboard::new_bitboard();
        for diagonal_square in square.iter_diagonal(ascending_row, ascending_col) {
            vision_board.add_square(diagonal_square);
            if self.piece_locations.square_in_bitboard(diagonal_square) {
                break;
            }
        }
        vision_board
    }
    /// Computes the squares a knight can reach from the given square.
    ///
    /// # Arguments
    ///
    /// * `square` - The starting square.
    ///
    /// # Returns
    ///
    /// A bitboard representing the knight's move possibilities.
    pub fn sees_like_knight(&self, square:Square) -> Bitboard {
        let mut vision_board  = Bitboard::new_bitboard();
        for knight_square in square.iter_knight_offsets(){
            vision_board.add_square(knight_square);
        }
        vision_board
    }

    /// Computes clear moves along a file and returns potential capture information.
    ///
    /// Iterates along the file until a piece is encountered. If a piece of the given color is found,
    /// returns that square as capturable.
    ///
    /// # Arguments
    ///
    /// * `square` - The starting square.
    /// * `ascending` - If true, iterates upward; otherwise, downward.
    /// * `color` - The color to check for a capturable piece.
    ///
    /// # Returns
    ///
    /// A tuple containing:
    /// - A bitboard of clear squares.
    /// - An optional square where a capturable piece is found.
    pub fn clear_n_capture_down_file(&self, square:Square, ascending: bool, color: Color) -> (Bitboard, Option<Square>) {
        //Returns a bitboard of clear moves (without capture) and an Option of Square if a capturable piece is present.
        let mut vision_board = Bitboard::new_bitboard();
        for s in square.get_row_squares(ascending) {
            if self.piece_locations.square_in_bitboard(s) {
                return match self.get_colored_piece_at(s, color) {
                    Some(_) => (vision_board, Some(s)),
                    None => (vision_board, None),
                }
            }
            vision_board.add_square(s);
        }
        (vision_board, None)
    }
    /// Computes clear moves along a rank and returns potential capture information.
    ///
    /// Iterates along the rank until a piece is encountered. If a piece of the given color is found,
    /// returns that square as capturable.
    ///
    /// # Arguments
    ///
    /// * `square` - The starting square.
    /// * `ascending` - If true, iterates rightward; otherwise, leftward.
    /// * `color` - The color to check for a capturable piece.
    ///
    /// # Returns
    ///
    /// A tuple containing:
    /// - A bitboard of clear squares.
    /// - An optional square where a capturable piece is found.
    pub fn clear_n_capture_down_rank(&self, square:Square, ascending: bool, color: Color) -> (Bitboard, Option<Square>) {
        let mut vision_board = Bitboard::new_bitboard();
        for s in square.get_col_squares(ascending) {
            if self.piece_locations.square_in_bitboard(s) {
                return match self.get_colored_piece_at(s, color) {
                    Some(_) => (vision_board, Some(s)),
                    None => (vision_board, None),
                }
            }
            vision_board.add_square(s);
        }
        (vision_board, None)
    }
    /// Computes clear moves along a diagonal and returns potential capture information.
    ///
    /// Iterates along the diagonal defined by the given row and column directions until a piece is encountered.
    /// If a piece of the specified color is encountered, that square is returned as capturable.
    ///
    /// # Arguments
    ///
    /// * `square` - The starting square.
    /// * `ascending_row` - If true, rows are iterated in ascending order; otherwise, descending.
    /// * `ascending_col` - If true, columns are iterated in ascending order; otherwise, descending.
    /// * `color` - The color to check for a capturable piece.
    ///
    /// # Returns
    ///
    /// A tuple containing:
    /// - A bitboard of clear squares along the diagonal.
    /// - An optional square where a capturable piece is found.
    pub fn clear_n_capture_down_diagonal(&self, square:Square, ascending_row: bool, ascending_col: bool, color: Color) -> (Bitboard, Option<Square>) {
        let mut vision_board = Bitboard::new_bitboard();
        for diagonal_square in square.iter_diagonal(ascending_row, ascending_col) {
            // println!("{}", diagonal_square.to_square_string());
            if self.piece_locations.square_in_bitboard(diagonal_square) {
                return match self.get_colored_piece_at(diagonal_square, color) {
                    Some(_) => (vision_board, Some(diagonal_square)),
                    None => (vision_board, None),
                }
            }
            vision_board.add_square(diagonal_square);
        }
        (vision_board, None)
    }

    /// Retrieves all pieces present on the provided bitboard.
    ///
    /// # Arguments
    ///
    /// * `bitboard` - The bitboard to inspect.
    ///
    /// # Returns
    ///
    /// A vector of `(Piece, Square)` tuples for each piece found.
    pub fn get_pieces_at_bitboard(&self, bitboard: Bitboard) -> Vec<(Piece, Square)> {
        let mut pieces : Vec<(Piece,Square)> = Vec::new();
        for square in bitboard.squares() {
            if let Some(piece) = self.get_piece_at(square) {
                pieces.push((piece, square));
            }
        }
        pieces
    }
    pub fn get_piece_squares_from_bitboard(&self, piece: Piece, mut bitboard: Bitboard) -> Vec<Square> {
        let mut squares: Vec<Square> = Vec::new();
        for square in bitboard.squares() {
            if self.is_piece_at(square, piece) {
                squares.push(square);
            }
        }
        squares
    }
    /// Retrieves all active pieces for the active player along with their positions.
    ///
    /// # Returns
    ///
    /// A vector of `(Piece, Square)` tuples for each active piece.
    pub fn get_active_pieces(&self) -> Vec<(Piece, Square)> {
        let mut pieces : Vec<(Piece,Square)> = Vec::new();
        for piece in Piece::iter_color_pieces(&self.active_player){
            pieces.extend(
            self.get_pieces_at_bitboard(
                    self.get_bitboard(piece)
                ));
        }
        pieces
    }
}

impl std::fmt::Display for Board {
    /// Formats the board for display.
    ///
    /// This implementation renders the board using `to_string()`.
    fn fmt(&self, f: &mut std::fmt::Formatter) -> std::fmt::Result {
        self.to_string().fmt(f)
    }
}
<|MERGE_RESOLUTION|>--- conflicted
+++ resolved
@@ -22,93 +22,6 @@
     PieceNotFound,
     /// The target square is already occupied.
     SquareOccupied,
-}
-
-<<<<<<< HEAD
-
-/// A bitboard is used to represent piece positions using a 64-bit number.
-pub type Bitboard = u64;
-pub trait BitboardExt{
-    fn get_bitboard_from_row(row: Row) -> Bitboard;
-    fn get_bitboard_from_col(col: Col) -> Bitboard;
-}
-impl BitboardExt for Bitboard {
-    fn get_bitboard_from_row(row: Row) -> Bitboard {
-        0x00000000000000FF << (row * Square::COLS)
-    }
-    fn get_bitboard_from_col(col:Col) -> Bitboard {
-        0x0101010101010101 << col
-=======
-/// Contains castling rights for both white and black.
-pub type CastlingRights = u8;
-pub trait CastlingRightsExt{
-    const NONE_CAN_CASTLE: CastlingRights;
-    const ALL_CAN_CASTLE: CastlingRights;
-    const KINGSIDE_MASK: CastlingRights;
-    const QUEENSIDE_MASK: CastlingRights;
-    const WHITE_KING_MASK: CastlingRights;
-    const BLACK_KING_MASK: CastlingRights;
-    fn can_castle(self, color: Color, kingside: bool) -> bool;
-    fn can_castle_white_king_side(self) -> bool;
-    fn can_castle_white_queen_side(self) -> bool;
-    fn can_castle_black_king_side(self) -> bool;
-    fn can_castle_black_queen_side(self) -> bool;
-    fn king_moved(&mut self, king_color: Color);
-    fn rook_moved(&mut self, rook_color: Color, kingside: bool);
-}
-impl CastlingRightsExt for CastlingRights {
-    const NONE_CAN_CASTLE: CastlingRights = 0;
-    const ALL_CAN_CASTLE: CastlingRights = 0b0000_1111;
-    const KINGSIDE_MASK: CastlingRights = 0b0000_0101;
-    const QUEENSIDE_MASK: CastlingRights = 0b0000_1010;
-    const WHITE_KING_MASK: CastlingRights = 0b0000_0011;
-    const BLACK_KING_MASK: CastlingRights = 0b0000_1100;
-    #[inline]
-    fn can_castle(self, color: Color, kingside: bool) -> bool {
-        let mask = match kingside{
-            true => CastlingRights::KINGSIDE_MASK,
-            false => CastlingRights::QUEENSIDE_MASK,
-        };
-        match color{
-            Color::White => (self & mask & CastlingRights::WHITE_KING_MASK) != 0,
-            Color::Black => (self & mask & CastlingRights::BLACK_KING_MASK) != 0
-        }
-    }
-    #[inline]
-    fn can_castle_white_king_side(self) -> bool {
-        self & Self::WHITE_KING_MASK & Self::KINGSIDE_MASK > 0
-    }
-    #[inline]
-    fn can_castle_white_queen_side(self) -> bool {
-        self & Self::WHITE_KING_MASK & Self::QUEENSIDE_MASK > 0
-    }
-    #[inline]
-    fn can_castle_black_king_side(self) -> bool {
-        self & Self::BLACK_KING_MASK & Self::KINGSIDE_MASK > 0
-    }
-    #[inline]
-    fn can_castle_black_queen_side(self) -> bool {
-        self & Self::BLACK_KING_MASK & Self::QUEENSIDE_MASK > 0
-    }
-    #[inline]
-    fn king_moved(&mut self, king_color: Color){
-        match king_color{
-            Color::White => *self &= ! CastlingRights::WHITE_KING_MASK,
-            Color::Black => *self &= ! CastlingRights::BLACK_KING_MASK
-        };
-    }
-    #[inline]
-    fn rook_moved(&mut self, rook_color: Color, kingside: bool){
-        let mask = match kingside{
-            true => CastlingRights::KINGSIDE_MASK,
-            false => CastlingRights::QUEENSIDE_MASK,
-        };
-        match rook_color{
-            Color::White => *self &= ! (mask & CastlingRights::WHITE_KING_MASK),
-            Color::Black => *self &= ! (mask & CastlingRights::BLACK_KING_MASK)
-        }
->>>>>>> 4e3add03
-    }
 }
 
 #[derive(Clone, Debug)]
